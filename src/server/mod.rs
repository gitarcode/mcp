use config::ServerConfig;
use serde::{Deserialize, Serialize};
use std::{
    sync::{
        atomic::{AtomicBool, Ordering},
        Arc, Mutex,
    },
    time::Duration,
    path::PathBuf,
};
use tokio::sync::RwLock;
use tracing::info;
use serde_json::Value;
use tokio::sync::watch;

use crate::prompts::{GetPromptRequest, ListPromptsRequest, PromptCapabilities, PromptManager};
use crate::tools::{ToolCapabilities, ToolManager};
use crate::{
    client::ServerCapabilities,
    error::McpError,
    logging::{LoggingManager, SetLevelRequest, LoggingCapabilities},
    protocol::{JsonRpcNotification, Protocol, ProtocolBuilder, ProtocolOptions, RequestHandler, BasicRequestHandler},
    protocol::types::*,
    resource::{ListResourcesRequest, ReadResourceRequest, ResourceCapabilities, ResourceManager},
    tools::{CallToolRequest, ListToolsRequest},
    transport::{
        sse::SseTransport,
        stdio::StdioTransport,
        unix::UnixTransport,
        Transport, TransportChannels, TransportCommand, TransportEvent,
    },
    NotificationSender,
};
use tokio::sync::mpsc;

pub mod config;

// Add initialization types
#[derive(Debug, Clone, Serialize, Deserialize)]
#[serde(rename_all = "camelCase")]
pub struct InitializeParams {
    pub protocol_version: String,
    pub capabilities: ClientCapabilities,
    pub client_info: ClientInfo,
}

#[derive(Debug, Clone, Serialize, Deserialize)]
#[serde(rename_all = "camelCase")]
pub struct InitializeResult {
    pub protocol_version: String,
    pub capabilities: ServerCapabilities,
    pub server_info: InitializeServerInfo,
}

#[derive(Debug, Clone, Serialize, Deserialize)]
#[serde(rename_all = "camelCase")]
pub struct InitializeServerInfo {
    pub name: String,
    pub version: String,
}

#[derive(Debug, Clone, Serialize, Deserialize)]
#[serde(rename_all = "camelCase")]
pub struct ClientCapabilities {
    pub roots: Option<RootsCapabilities>,
    pub sampling: Option<SamplingCapabilities>,
}

#[derive(Debug, Clone, Serialize, Deserialize)]
#[serde(rename_all = "camelCase")]
pub struct RootsCapabilities {
    pub list_changed: bool,
}

#[derive(Debug, Clone, Serialize, Deserialize)]
#[serde(rename_all = "camelCase")]
pub struct SamplingCapabilities {}

#[derive(Debug, Clone, Serialize, Deserialize)]
#[serde(rename_all = "camelCase")]
pub struct ClientInfo {
    pub name: String,
    pub version: String,
}

#[derive(Debug, Clone, Serialize, Deserialize)]
#[serde(rename_all = "camelCase")]
pub struct ServerInfo {
    pub name: String,
    pub version: String,
}

// Add server state enum
#[derive(Debug, Clone, Copy, PartialEq)]
enum ServerState {
    Created,
    Initializing,
    Running,
    ShuttingDown,
}

pub struct McpServer<H>
where
    H: RequestHandler + Send + Sync + 'static
{
    pub handler: Arc<H>,
    pub config: ServerConfig,
    pub resource_manager: Arc<ResourceManager>,
    pub tool_manager: Arc<ToolManager>,
    pub prompt_manager: Arc<PromptManager>,
    pub logging_manager: Arc<tokio::sync::Mutex<LoggingManager>>,
    notification_tx: mpsc::Sender<JsonRpcNotification>,
    notification_rx: Option<mpsc::Receiver<JsonRpcNotification>>, // Make this Option
    state: Arc<(watch::Sender<ServerState>, watch::Receiver<ServerState>)>,
    supported_versions: Vec<String>,
    client_capabilities: Arc<RwLock<Option<ClientCapabilities>>>,
}

impl<H> McpServer<H>
where
    H: RequestHandler + Send + Sync + 'static
{
    pub fn new(config: ServerConfig, handler: H) -> Self {
        let (notification_tx, notification_rx) = mpsc::channel(100);
        let (state_tx, state_rx) = watch::channel(ServerState::Created);
        
        Self {
            handler: Arc::new(handler),
            config: config.clone(),
            resource_manager: Arc::new(ResourceManager::new(ResourceCapabilities { 
                subscribe: false,
                list_changed: false,
            })),
            tool_manager: Arc::new(ToolManager::new(ToolCapabilities { 
                list_changed: false,
            })),
            prompt_manager: Arc::new(PromptManager::new(PromptCapabilities {
                list_changed: false,
            })),
            logging_manager: Arc::new(tokio::sync::Mutex::new(LoggingManager::new())),
            notification_tx,
            notification_rx: Some(notification_rx),
            state: Arc::new((state_tx, state_rx)),
            supported_versions: vec!["1.0".to_string()],
            client_capabilities: Arc::new(RwLock::new(None)),
        }
    }

    pub async fn process_request(&self, method: &str, params: Option<Value>) -> Result<Value, McpError> {
        self.handler.handle_request(method, params).await
    }

    pub async fn run_stdio_transport(&mut self) -> Result<(), McpError> {
        let transport = StdioTransport::new(Some(1024));
        self.run_transport(transport).await
    }

    pub async fn run_sse_transport(&mut self) -> Result<(), McpError> {
        let transport = SseTransport::new_server(
            self.config.server.host.clone(), 
            self.config.server.port,
            1024 // Buffer size
        );
        self.run_transport(transport).await
    }
    pub async fn run_unix_transport(&mut self) -> Result<(), McpError> {
        tracing::info!("Starting Unix transport");

        let transport = UnixTransport::new_server(
            PathBuf::from(&self.config.server.host),
            Some(1024)
        );
        self.run_transport(transport).await
    }

    async fn run_transport<T: Transport>(&mut self, transport: T) -> Result<(), McpError> {
        // Take ownership of notification receiver
        let notification_rx = self.notification_rx.take()
            .ok_or_else(|| McpError::InternalError("Notification receiver already taken".to_string()))?;

        // Create shutdown channel
        let (shutdown_tx, mut shutdown_rx) = tokio::sync::mpsc::channel::<()>(1);
        
        // Clone Arc for shutdown handler
        let state = Arc::clone(&self.state);
        
        // Spawn task to watch server state and send shutdown signal
        tokio::spawn(async move {
            loop {
                if *state.1.borrow() == ServerState::ShuttingDown {
                    let _ = shutdown_tx.send(()).await;
                    break;
                }
                tokio::time::sleep(Duration::from_millis(100)).await;
            }
        });

        // Build protocol

<<<<<<< HEAD
        let resource_manager = Arc::clone(&self.resource_manager);
        let resource_manager2 = Arc::clone(&self.resource_manager);
=======
        let tool_manager = Arc::clone(&self.tool_manager);
>>>>>>> 23ea0e8a

        let mut protocol = Protocol::builder(Some(ProtocolOptions {
            enforce_strict_capabilities: false,
        }))
            .with_request_handler("initialize", Box::new(|req, _extra| {
                Box::pin(async move {
                    let params: InitializeParams = serde_json::from_value(req.params.unwrap_or_default())
                        .map_err(|_| McpError::InvalidParams)?;
                    
                    let result = InitializeResult {
                        protocol_version: "2024-11-05".to_string(),
                        capabilities: ServerCapabilities {
                            logging: Some(LoggingCapabilities {}),
                            prompts: Some(PromptCapabilities { list_changed: false }),
                            resources: Some(ResourceCapabilities { subscribe: false, list_changed: false }),
                            tools: Some(ToolCapabilities { list_changed: false }),
                        },
                        server_info: InitializeServerInfo {
                            name: "test-server".to_string(),
                            version: "1.0.0".to_string(),
                        },
                    };

                    Ok(serde_json::to_value(result).unwrap())
                })
            }))
<<<<<<< HEAD
            .with_request_handler("resources/list", Box::new(move |req, _extra| {
                let resource_manager = Arc::clone(&resource_manager);
                Box::pin(async move {
                    let params: ListResourcesRequest = serde_json::from_value(req.params.unwrap_or_default())
                        .map_err(|_| McpError::InvalidParams)?;
                    let resources_list = resource_manager.list_resources(params.cursor).await?;
                    Ok(serde_json::to_value(resources_list).unwrap())
                })
            }))
            .with_request_handler("resources/templates/list", Box::new(move |_req, _extra| {
                let resource_manager = Arc::clone(&resource_manager2);
                Box::pin(async move {
                    let templates_list = resource_manager.list_templates().await?;
                    Ok(serde_json::to_value(templates_list).unwrap())
                })
            }))

=======
            .with_request_handler("tools/list", Box::new(move |req, _extra| {
                let tool_manager = Arc::clone(&tool_manager);
                Box::pin(async move {
                    let params: ListToolsRequest = serde_json::from_value(req.params.unwrap_or_default())
                        .map_err(|_| McpError::InvalidParams)?;
                    let tools_list = tool_manager.list_tools(params.cursor).await?;
                    Ok(serde_json::to_value(tools_list).unwrap())
                })
            }))
            
>>>>>>> 23ea0e8a
            .build();

        // Connect transport
        let protocol_handle = protocol.connect(transport).await?;

        info!("Server running and ready to handle requests");

        // Wait for shutdown signal
        shutdown_rx.recv().await;

        // Clean shutdown
        protocol_handle.close().await?;
        info!("Server shutting down");
        Ok(())
    }
}

#[cfg(test)]
mod tests {
    use super::*;
    use std::time::Duration;
    use tokio::time::sleep;
    use async_trait::async_trait;
    use serde_json::json;

    struct MockTransport {
        _channels: Option<TransportChannels>,
    }

    impl MockTransport {
        fn new() -> Self {
            Self { _channels: None }
        }
    }

    #[async_trait]
    impl Transport for MockTransport {
        async fn start(&mut self) -> Result<TransportChannels, McpError> {
            let (command_tx, mut command_rx) = mpsc::channel(32);
            let (event_tx, event_rx) = mpsc::channel(32);
            
            let channels = TransportChannels {
                cmd_tx: command_tx,
                event_rx: Arc::new(tokio::sync::Mutex::new(event_rx)),
            };

            // Spawn a task to handle commands
            tokio::spawn(async move {
                while let Some(cmd) = command_rx.recv().await {
                    match cmd {
                        TransportCommand::SendMessage(JsonRpcMessage::Request(req)) => {
                            if req.method == "initialize" {
                                // Simulate client responding to initialize request
                                let response = JsonRpcMessage::Response(JsonRpcResponse {
                                    jsonrpc: "2.0".to_string(),
                                    id: req.id,
                                    result: Some(json!({
                                        "protocol_version": "1.0",
                                        "capabilities": {
                                            "roots": { "listChanged": true }
                                        },
                                        "client_info": {
                                            "name": "test-client",
                                            "version": "1.0.0"
                                        }
                                    })),
                                    error: None,
                                });
                                
                                event_tx.send(TransportEvent::Message(response)).await.unwrap();
                            }
                        },
                        TransportCommand::Close => break,
                        _ => {}
                    }
                }
                event_tx.send(TransportEvent::Closed).await.unwrap();
            });
            
            self._channels = Some(channels.clone());
            Ok(channels)
        }
    }

    struct MockHandler;

    #[async_trait]
    impl RequestHandler for MockHandler {
        async fn handle_request(&self, method: &str, params: Option<Value>) -> Result<Value, McpError> {
            match method {
                "test.echo" => Ok(params.unwrap_or(Value::Null)),
                _ => Ok(Value::Null)
            }
        }

        async fn handle_notification(&self, _method: &str, _params: Option<Value>) -> Result<(), McpError> {
            Ok(())
        }

        fn get_capabilities(&self) -> crate::protocol::ServerCapabilities {
            crate::protocol::ServerCapabilities {
                name: "test-server".to_string(),
                version: "1.0.0".to_string(),
                protocol_version: "1.0".to_string(),
                capabilities: vec!["test.echo".to_string()],
            }
        }
    }

    #[tokio::test]
    async fn test_run_transport() {
        let mut config = ServerConfig::default();
        config.server.host = "localhost".to_string();
        config.server.port = 8080;

        // Create server instance
        let mut server = McpServer::new(config, MockHandler);
        
        // Get state and notification sender before moving server
        let notification_tx = server.notification_tx.clone();
        let state = Arc::clone(&server.state);

        // Spawn server task
        let server_handle = tokio::spawn(async move {
            let transport = MockTransport::new();
            server.run_transport(transport).await
        });

        // Give the server a moment to start
        sleep(Duration::from_millis(100)).await;

        // Test sending a notification
        let test_notification = JsonRpcNotification {
            jsonrpc: "2.0".to_string(),
            method: "test.notification".to_string(),
            params: Some(json!({"message": "test"})),
        };
        notification_tx.send(test_notification).await.unwrap();

        // Give time for notification processing
        sleep(Duration::from_millis(100)).await;

        // Use the state we cloned earlier instead of trying to get it from server_handle
        let (state_tx, _): &(watch::Sender<ServerState>, watch::Receiver<ServerState>) = &*state;
        
        // Trigger shutdown
        state_tx.send(ServerState::ShuttingDown).unwrap();

        // Wait for server to shut down
        match tokio::time::timeout(Duration::from_secs(1), server_handle).await {
            Ok(result) => {
                assert!(result.unwrap().is_ok(), "Server should shut down cleanly");
            },
            Err(_) => panic!("Server did not shut down within timeout period"),
        }
    }

    #[tokio::test]
    async fn test_protocol_messages() {
        let mut config = ServerConfig::default();
        config.server.host = "localhost".to_string();
        config.server.port = 8080;

        let mut server = McpServer::new(config, MockHandler);
        
        // Get notification sender and state before moving server
        let notification_tx = server.notification_tx.clone();
        let state = Arc::clone(&server.state);

        // Spawn server with mock transport
        let server_handle = tokio::spawn(async move {
            let transport = MockTransport::new();
            server.run_transport(transport).await
        });

        // Wait for server to start
        sleep(Duration::from_millis(100)).await;

        // Test sending different types of notifications
        let notifications = vec![
            JsonRpcNotification {
                jsonrpc: "2.0".to_string(),
                method: "resource.changed".to_string(),
                params: Some(json!({
                    "path": "/test/resource",
                    "type": "modified"
                })),
            },
            JsonRpcNotification {
                jsonrpc: "2.0".to_string(),
                method: "tool.executed".to_string(),
                params: Some(json!({
                    "tool": "test-tool",
                    "status": "success"
                })),
            },
        ];

        for notification in notifications {
            notification_tx.send(notification).await.unwrap();
            sleep(Duration::from_millis(50)).await;
        }

        // Use cloned state
        let (state_tx, _): &(watch::Sender<ServerState>, watch::Receiver<ServerState>) = &*state;
        state_tx.send(ServerState::ShuttingDown).unwrap();

        // Verify clean shutdown
        match tokio::time::timeout(Duration::from_secs(1), server_handle).await {
            Ok(result) => {
                assert!(result.unwrap().is_ok(), "Server should shut down cleanly");
            },
            Err(_) => panic!("Server did not shut down within timeout period"),
        }
    }
}<|MERGE_RESOLUTION|>--- conflicted
+++ resolved
@@ -197,12 +197,9 @@
 
         // Build protocol
 
-<<<<<<< HEAD
         let resource_manager = Arc::clone(&self.resource_manager);
         let resource_manager2 = Arc::clone(&self.resource_manager);
-=======
         let tool_manager = Arc::clone(&self.tool_manager);
->>>>>>> 23ea0e8a
 
         let mut protocol = Protocol::builder(Some(ProtocolOptions {
             enforce_strict_capabilities: false,
@@ -229,7 +226,6 @@
                     Ok(serde_json::to_value(result).unwrap())
                 })
             }))
-<<<<<<< HEAD
             .with_request_handler("resources/list", Box::new(move |req, _extra| {
                 let resource_manager = Arc::clone(&resource_manager);
                 Box::pin(async move {
@@ -246,8 +242,6 @@
                     Ok(serde_json::to_value(templates_list).unwrap())
                 })
             }))
-
-=======
             .with_request_handler("tools/list", Box::new(move |req, _extra| {
                 let tool_manager = Arc::clone(&tool_manager);
                 Box::pin(async move {
@@ -257,8 +251,6 @@
                     Ok(serde_json::to_value(tools_list).unwrap())
                 })
             }))
-            
->>>>>>> 23ea0e8a
             .build();
 
         // Connect transport
